--- conflicted
+++ resolved
@@ -222,15 +222,10 @@
             'physical_host',
             'fileset_template',
             'managed_volume',
-<<<<<<< HEAD
-            'ahv',
             'mssql_db',
             'mssql_instance'
-        ]
-=======
             'vcenter',
             'ahv']
->>>>>>> 48ef5ba0
 
         if object_type not in valid_object_type:
             raise InvalidParameterException("The object_id() object_type argument must be one of the following: {}.".format(
@@ -304,17 +299,15 @@
                 else:
                     name_value = 'hostname'
 
-<<<<<<< HEAD
                 for item in api_request['data']:
                     if item[name_value] == object_name:
                         object_ids.append(item['id'])
-=======
+            
             name_value = 'name'
 
             for item in api_request['data']:
                 if item[name_value] == object_name:
                     object_ids.append(item['id'])
->>>>>>> 48ef5ba0
 
             if len(object_ids) > 1:
                 raise InvalidParameterException(
